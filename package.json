{
  "name": "webpack",
  "version": "4.16.0",
  "author": "Tobias Koppers @sokra",
  "description": "Packs CommonJs/AMD modules for the browser. Allows to split your codebase into multiple bundles, which can be loaded on demand. Support loaders to preprocess files, i.e. json, jsx, es7, css, less, ... and your custom stuff.",
  "license": "MIT",
  "dependencies": {
    "@webassemblyjs/ast": "1.5.13",
    "@webassemblyjs/helper-module-context": "1.5.13",
    "@webassemblyjs/wasm-edit": "1.5.13",
    "@webassemblyjs/wasm-opt": "1.5.13",
    "@webassemblyjs/wasm-parser": "1.5.13",
    "acorn": "^5.6.2",
    "acorn-dynamic-import": "^3.0.0",
    "ajv": "^6.1.0",
    "ajv-keywords": "^3.1.0",
    "chrome-trace-event": "^1.0.0",
    "enhanced-resolve": "^4.1.0",
    "eslint-scope": "^4.0.0",
    "json-parse-better-errors": "^1.0.2",
    "loader-runner": "^2.3.0",
    "loader-utils": "^1.1.0",
    "memory-fs": "~0.4.1",
    "micromatch": "^3.1.8",
    "mkdirp": "~0.5.0",
    "neo-async": "^2.5.0",
    "node-libs-browser": "^2.0.0",
    "schema-utils": "^0.4.4",
    "tapable": "^1.0.0",
    "uglifyjs-webpack-plugin": "^1.2.4",
    "watchpack": "^1.5.0",
    "webpack-sources": "^1.0.1"
  },
  "devDependencies": {
    "@types/node": "^9.6.4",
    "@types/tapable": "^1.0.1",
    "@types/webpack-sources": "^0.1.4",
    "benchmark": "^2.1.1",
    "bundle-loader": "~0.5.0",
    "codacy-coverage": "^2.0.1",
    "coffee-loader": "^0.9.0",
    "coffeescript": "^1.10.0",
    "coveralls": "^2.11.2",
    "css-loader": "^0.28.3",
    "es6-promise-polyfill": "^1.1.1",
    "eslint": "^5.1.0",
    "eslint-config-prettier": "^2.9.0",
    "eslint-plugin-jest": "^21.17.0",
    "eslint-plugin-node": "^6.0.1",
    "eslint-plugin-prettier": "^2.6.2",
    "express": "~4.13.1",
    "file-loader": "^1.1.6",
    "glob": "^7.1.2",
    "husky": "^1.0.0-rc.6",
    "i18n-webpack-plugin": "^1.0.0",
    "istanbul": "^0.4.5",
    "jade": "^1.11.0",
    "jade-loader": "~0.8.0",
    "jest": "^23.3.0",
    "jest-silent-reporter": "^0.0.5",
    "json-loader": "^0.5.7",
    "less": "^2.5.1",
    "less-loader": "^4.0.3",
    "lint-staged": "^7.2.0",
    "lodash": "^4.17.4",
    "prettier": "^1.13.7",
    "pug": "^2.0.3",
    "pug-loader": "^2.4.0",
    "raw-loader": "~0.5.0",
    "react": "^15.2.1",
    "react-dom": "^15.2.1",
    "rimraf": "^2.6.2",
    "script-loader": "~0.7.0",
    "simple-git": "^1.65.0",
    "style-loader": "^0.19.1",
<<<<<<< HEAD
    "typescript": "^3.0.0-dev.20180628",
=======
    "typescript": "^3.0.0-rc",
>>>>>>> db1475cb
    "url-loader": "^0.6.2",
    "val-loader": "^1.0.2",
    "vm-browserify": "~0.0.0",
    "wast-loader": "^1.5.5",
    "webpack-dev-middleware": "^1.9.0",
    "worker-loader": "^1.1.1",
    "xxhashjs": "^0.2.1"
  },
  "resolutions": {
    "**/jest-message-util/micromatch": "^2.3.11",
    "**/jest-cli/micromatch": "^2.3.11",
    "**/jest-runtime/micromatch": "^2.3.11",
    "**/jest-haste-map/micromatch": "^2.3.11",
    "**/jest-haste-map/sane/micromatch": "^2.3.11",
    "**/jest-config/babel-jest/babel-plugin-istanbul/test-exclude/micromatch": "^2.3.11"
  },
  "engines": {
    "node": ">=6.11.5"
  },
  "repository": {
    "type": "git",
    "url": "https://github.com/webpack/webpack.git"
  },
  "homepage": "https://github.com/webpack/webpack",
  "main": "lib/webpack.js",
  "web": "lib/webpack.web.js",
  "bin": "./bin/webpack.js",
  "files": [
    "lib/",
    "bin/",
    "buildin/",
    "hot/",
    "web_modules/",
    "schemas/",
    "SECURITY.md"
  ],
  "scripts": {
    "setup": "node ./setup/setup.js",
    "test": "node --max-old-space-size=4096 --trace-deprecation node_modules/jest-cli/bin/jest",
    "test:update-snapshots": "yarn jest -u",
    "test:integration": "node --max-old-space-size=4096 --trace-deprecation node_modules/jest-cli/bin/jest --testMatch \"<rootDir>/test/*.test.js\"",
    "test:basic": "node --max-old-space-size=4096 --trace-deprecation node_modules/jest-cli/bin/jest --testMatch \"<rootDir>/test/{TestCasesNormal,StatsTestCases,ConfigTestCases}.test.js\"",
    "test:unit": "node --max-old-space-size=4096 --trace-deprecation node_modules/jest-cli/bin/jest --testMatch \"<rootDir>/test/*.unittest.js\"",
    "travis:integration": "yarn cover:init && yarn cover:integration \"test/(?!TestCases)\" --ci $JEST && mv coverage/coverage-final.json coverage/coverage-final-1.json && yarn cover:integration \"test/TestCasesD\" --ci $JEST && mv coverage/coverage-final.json coverage/coverage-final-2.json && yarn cover:integration \"test/TestCases(?!D)\" --ci $JEST && mv coverage/coverage-final.json coverage/coverage-final-3.json",
    "travis:basic": "yarn test:basic --ci $JEST",
    "travis:lint-unit": "yarn lint && yarn cover:init && yarn cover:unit --ci $JEST",
    "travis:benchmark": "yarn benchmark --ci",
    "appveyor:integration": "yarn cover:init && yarn cover:integration \"test/(?!TestCases)\" --ci %JEST% && move coverage\\coverage-final.json coverage\\coverage-final-1.json&& yarn cover:integration \"test/TestCasesD\" --ci %JEST% && move coverage\\coverage-final.json coverage\\coverage-final-2.json && yarn cover:integration \"test/TestCases(?!D)\" --ci %JEST% && move coverage\\coverage-final.json coverage\\coverage-final-3.json",
    "appveyor:unit": "yarn cover:init && yarn cover:unit --ci %JEST%",
    "appveyor:benchmark": "yarn benchmark --ci",
    "build:examples": "cd examples && node buildAll.js",
    "pretest": "yarn lint",
    "prelint": "yarn setup",
    "lint": "yarn code-lint && yarn schema-lint && yarn type-lint",
    "code-lint": "eslint --cache setup lib bin hot buildin benchmark \"test/*.js\" \"test/**/webpack.config.js\" \"examples/**/webpack.config.js\" \"schemas/**/*.js\"",
    "type-lint": "tsc --pretty",
    "fix": "yarn code-lint --fix",
    "pretty": "prettier --write \"setup/**/*.js\" \"lib/**/*.js\" \"bin/*.js\" \"hot/*.js\" \"buildin/*.js\" \"benchmark/**/*.js\" \"test/*.js\" \"test/**/webpack.config.js\" \"examples/**/webpack.config.js\" \"schemas/**/*.js\" \"declarations.d.ts\" \"tsconfig.json\"",
    "schema-lint": "node --max-old-space-size=4096 node_modules/jest-cli/bin/jest --testMatch \"<rootDir>/test/*.lint.js\" --no-verbose",
    "benchmark": "node --max-old-space-size=4096 --trace-deprecation node_modules/jest-cli/bin/jest --testMatch \"<rootDir>/test/*.benchmark.js\" --runInBand",
    "cover": "yarn cover:init && yarn cover:all && yarn cover:report",
    "cover:init": "rimraf coverage",
    "cover:all": "node --max-old-space-size=4096 node_modules/jest-cli/bin/jest --coverage",
    "cover:integration": "node --max-old-space-size=4096 node_modules/jest-cli/bin/jest --testMatch \"<rootDir>/test/*.test.js\" --coverage",
    "cover:unit": "node --max-old-space-size=4096 node_modules/jest-cli/bin/jest --testMatch \"<rootDir>/test/*.unittest.js\" --coverage",
    "cover:report": "istanbul report"
  },
  "husky": {
    "hooks": {
      "pre-commit": "lint-staged"
    }
  },
  "lint-staged": {
    "lib/**/*.js": [
      "eslint --cache"
    ]
  },
  "jest": {
    "forceExit": true,
    "setupTestFrameworkScriptFile": "<rootDir>/test/setupTestFramework.js",
    "testMatch": [
      "<rootDir>/test/*.test.js",
      "<rootDir>/test/*.unittest.js"
    ],
    "watchPathIgnorePatterns": [
      "<rootDir>/node_modules/webpack/node_modules/",
      "<rootDir>/test/js/",
      "<rootDir>/test/browsertest/js/",
      "<rootDir>/test/fixtures/temp-cache-fixture/",
      "<rootDir>/test/fixtures/temp-",
      "<rootDir>/benchmark/",
      "<rootDir>/examples/*/dist",
      "<rootDir>/coverage/",
      "<rootDir>/.eslintcache/"
    ],
    "modulePathIgnorePatterns": [
      "<rootDir>/node_modules/webpack/node_modules/",
      "<rootDir>/test/js/",
      "<rootDir>/test/browsertest/js/",
      "<rootDir>/test/fixtures/temp-cache-fixture/",
      "<rootDir>/test/fixtures/temp-",
      "<rootDir>/benchmark/",
      "<rootDir>/examples/*/dist",
      "<rootDir>/coverage/",
      "<rootDir>/.eslintcache/"
    ],
    "transformIgnorePatterns": [
      "<rootDir>/"
    ],
    "coverageDirectory": "<rootDir>/coverage",
    "coveragePathIgnorePatterns": [
      "\\.runtime\\.js$",
      "<rootDir>/test/",
      "<rootDir>/schemas/",
      "<rootDir>/node_modules/"
    ],
    "testEnvironment": "node",
    "coverageReporters": [
      "json"
    ]
  }
}<|MERGE_RESOLUTION|>--- conflicted
+++ resolved
@@ -73,11 +73,7 @@
     "script-loader": "~0.7.0",
     "simple-git": "^1.65.0",
     "style-loader": "^0.19.1",
-<<<<<<< HEAD
-    "typescript": "^3.0.0-dev.20180628",
-=======
     "typescript": "^3.0.0-rc",
->>>>>>> db1475cb
     "url-loader": "^0.6.2",
     "val-loader": "^1.0.2",
     "vm-browserify": "~0.0.0",
