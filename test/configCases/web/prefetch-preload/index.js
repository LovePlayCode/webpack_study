--- conflicted
+++ resolved
@@ -5,21 +5,9 @@
 beforeEach(() => {
 	oldNonce = __webpack_nonce__;
 	oldPublicPath = __webpack_public_path__;
-<<<<<<< HEAD
-	global.document = new FakeDocument(undefined, false);
-	global.window = {};
-	global.location = {origin: "https://example.com"};
 });
 
 afterEach(() => {
-	delete global.document;
-	delete global.window;
-	delete global.location;
-=======
-});
-
-afterEach(() => {
->>>>>>> 02a955b4
 	__webpack_nonce__ = oldNonce;
 	__webpack_public_path__ = oldPublicPath;
 })
