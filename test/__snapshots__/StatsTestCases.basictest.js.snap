--- conflicted
+++ resolved
@@ -4159,7 +4159,6 @@
     ./index.js 1.19 KiB [built] [code generated]
   chunk (runtime: main) switched-main-879072e3.js (main-879072e3) 1.68 KiB ={1}= ={59}= ={318}= ={410}= ={520}= ={663}= ={869}= ={997}= [initial] [rendered]
     > ./ main
-<<<<<<< HEAD
     modules by path ./subfolder/*.js 1.1 KiB
       ./subfolder/big.js?1 267 bytes [built] [code generated]
       ./subfolder/big.js?2 267 bytes [built] [code generated]
@@ -4170,12 +4169,7 @@
       ./small.js?2 66 bytes [built] [code generated]
       ./small.js?3 66 bytes [built] [code generated]
       + 6 modules
-  chunk (runtime: main) switched-main-12217e1d.js (main-12217e1d) 1.57 KiB (javascript) 3.02 KiB (runtime) ={1}= ={59}= ={318}= ={410}= ={520}= ={581}= ={869}= ={997}= [entry] [rendered]
-=======
-    modules by path ./subfolder/*.js 1.1 KiB 11 modules
-    modules by path ./*.js 594 bytes 9 modules
   chunk (runtime: main) switched-main-12217e1d.js (main-12217e1d) 1.57 KiB (javascript) 3.01 KiB (runtime) ={1}= ={59}= ={318}= ={410}= ={520}= ={581}= ={869}= ={997}= [entry] [rendered]
->>>>>>> 951dac6b
     > ./ main
     runtime modules 3.01 KiB 5 modules
     ./very-big.js?1 1.57 KiB [built] [code generated]
