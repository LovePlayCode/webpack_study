--- conflicted
+++ resolved
@@ -7,20 +7,12 @@
 		const plugin = new ProfilingPlugin({
 			outputPath: "invest_in_doge_coin"
 		});
-<<<<<<< HEAD
-		expect(plugin.outPath).toBe("invest_in_doge_coin");
-=======
-		plugin.outputPath.should.equal("invest_in_doge_coin");
->>>>>>> 4c25bfba
+		expect(plugin.outputPath).toBe("invest_in_doge_coin");
 	});
 
 	it("should handle no options", () => {
 		const plugin = new ProfilingPlugin();
-<<<<<<< HEAD
-		expect(plugin.outPath).toBe("events.json");
-=======
-		plugin.outputPath.should.equal("events.json");
->>>>>>> 4c25bfba
+		expect(plugin.outputPath).toBe("events.json");
 	});
 
 	it("should handle when unable to require the inspector", () => {
