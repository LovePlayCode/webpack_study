--- conflicted
+++ resolved
@@ -60,60 +60,56 @@
 
 ```
 Hash: 0a1b2c3d4e5f6a7b8c9d
-<<<<<<< HEAD
-Version: webpack 5.0.0-alpha.9
-=======
-Version: webpack 4.29.6
->>>>>>> b72b96a2
+Version: webpack 5.0.0-alpha.11
           Asset       Size  Chunks             Chunk Names
-   324.chunk.js  548 bytes   {324}  [emitted]
-   864.chunk.js   6.19 KiB   {864}  [emitted]
-pageA.bundle.js   7.53 KiB   {641}  [emitted]  pageA
-pageB.bundle.js   7.54 KiB   {791}  [emitted]  pageB
-pageC.bundle.js   7.53 KiB    {42}  [emitted]  pageC
+   394.chunk.js  548 bytes   {394}  [emitted]
+   456.chunk.js   6.19 KiB   {456}  [emitted]
+pageA.bundle.js   7.51 KiB   {424}  [emitted]  pageA
+pageB.bundle.js   7.52 KiB   {121}  [emitted]  pageB
+pageC.bundle.js   7.51 KiB   {178}  [emitted]  pageC
 Entrypoint pageA = pageA.bundle.js
 Entrypoint pageB = pageB.bundle.js
 Entrypoint pageC = pageC.bundle.js
-chunk {42} pageC.bundle.js (pageC) 68 bytes (javascript) 3.65 KiB (runtime) [entry] [rendered]
+chunk {121} pageB.bundle.js (pageB) 69 bytes (javascript) 3.64 KiB (runtime) [entry] [rendered]
+    > ./pageB pageB
+ [1] ./pageB.js 69 bytes {121} [built]
+     [used exports unknown]
+     entry ./pageB pageB
+     + 4 hidden chunk modules
+chunk {178} pageC.bundle.js (pageC) 68 bytes (javascript) 3.64 KiB (runtime) [entry] [rendered]
     > ./pageC pageC
- [2] ./pageC.js 68 bytes {42} [built]
+ [2] ./pageC.js 68 bytes {178} [built]
      [used exports unknown]
      entry ./pageC pageC
      + 4 hidden chunk modules
-chunk {324} 324.chunk.js 42 bytes [rendered]
+chunk {394} 394.chunk.js 42 bytes [rendered]
     > ./a [2] ./pageC.js 1:0-3:2
- [4] ./a.js 21 bytes {324} {864} [built]
+ [4] ./a.js 21 bytes {394} {456} [built]
      [used exports unknown]
      cjs require ./a [0] ./pageA.js 2:8-22
      amd require ./a [2] ./pageC.js 1:0-3:2
- [5] ./b.js 21 bytes {324} {864} [built]
+ [5] ./b.js 21 bytes {394} {456} [built]
      [used exports unknown]
      cjs require ./b [1] ./pageB.js 2:8-22
      cjs require ./b [2] ./pageC.js 2:17-31
-chunk {641} pageA.bundle.js (pageA) 69 bytes (javascript) 3.65 KiB (runtime) [entry] [rendered]
+chunk {424} pageA.bundle.js (pageA) 69 bytes (javascript) 3.64 KiB (runtime) [entry] [rendered]
     > ./pageA pageA
- [0] ./pageA.js 69 bytes {641} [built]
+ [0] ./pageA.js 69 bytes {424} [built]
      [used exports unknown]
      entry ./pageA pageA
      + 4 hidden chunk modules
-chunk {791} pageB.bundle.js (pageB) 69 bytes (javascript) 3.65 KiB (runtime) [entry] [rendered]
-    > ./pageB pageB
- [1] ./pageB.js 69 bytes {791} [built]
-     [used exports unknown]
-     entry ./pageB pageB
-     + 4 hidden chunk modules
-chunk {864} 864.chunk.js 5.45 KiB [rendered]
+chunk {456} 456.chunk.js 5.45 KiB [rendered]
     > ./common [0] ./pageA.js 1:0-3:2
     > ./common [1] ./pageB.js 1:0-3:2
- [3] ./common.js 5.41 KiB {864} [built]
+ [3] ./common.js 5.41 KiB {456} [built]
      [used exports unknown]
      amd require ./common [0] ./pageA.js 1:0-3:2
      amd require ./common [1] ./pageB.js 1:0-3:2
- [4] ./a.js 21 bytes {324} {864} [built]
+ [4] ./a.js 21 bytes {394} {456} [built]
      [used exports unknown]
      cjs require ./a [0] ./pageA.js 2:8-22
      amd require ./a [2] ./pageC.js 1:0-3:2
- [5] ./b.js 21 bytes {324} {864} [built]
+ [5] ./b.js 21 bytes {394} {456} [built]
      [used exports unknown]
      cjs require ./b [1] ./pageB.js 2:8-22
      cjs require ./b [2] ./pageC.js 2:17-31
@@ -123,59 +119,49 @@
 
 ```
 Hash: 0a1b2c3d4e5f6a7b8c9d
-<<<<<<< HEAD
-Version: webpack 5.0.0-alpha.9
+Version: webpack 5.0.0-alpha.11
           Asset       Size        Chunks             Chunk Names
-   324.chunk.js  123 bytes         {324}  [emitted]
-   864.chunk.js  182 bytes  {324}, {864}  [emitted]
-pageA.bundle.js   1.42 KiB         {641}  [emitted]  pageA
-pageB.bundle.js   1.42 KiB         {791}  [emitted]  pageB
-pageC.bundle.js   1.43 KiB          {42}  [emitted]  pageC
-=======
-Version: webpack 4.29.6
-          Asset       Size  Chunks             Chunk Names
-     0.chunk.js  173 bytes    0, 4  [emitted]  
-     4.chunk.js  118 bytes       4  [emitted]  
-pageA.bundle.js   2.03 KiB       1  [emitted]  pageA
-pageB.bundle.js   2.03 KiB       2  [emitted]  pageB
-pageC.bundle.js   2.05 KiB       3  [emitted]  pageC
->>>>>>> b72b96a2
+   394.chunk.js  124 bytes         {394}  [emitted]
+   456.chunk.js  183 bytes  {394}, {456}  [emitted]
+pageA.bundle.js   1.42 KiB         {424}  [emitted]  pageA
+pageB.bundle.js   1.42 KiB         {121}  [emitted]  pageB
+pageC.bundle.js   1.44 KiB         {178}  [emitted]  pageC
 Entrypoint pageA = pageA.bundle.js
 Entrypoint pageB = pageB.bundle.js
 Entrypoint pageC = pageC.bundle.js
-chunk {42} pageC.bundle.js (pageC) 68 bytes (javascript) 3.65 KiB (runtime) [entry] [rendered]
+chunk {121} pageB.bundle.js (pageB) 69 bytes (javascript) 3.64 KiB (runtime) [entry] [rendered]
+    > ./pageB pageB
+ [588] ./pageB.js 69 bytes {121} [built]
+       entry ./pageB pageB
+     + 4 hidden chunk modules
+chunk {178} pageC.bundle.js (pageC) 68 bytes (javascript) 3.64 KiB (runtime) [entry] [rendered]
     > ./pageC pageC
- [912] ./pageC.js 68 bytes {42} [built]
+ [145] ./pageC.js 68 bytes {178} [built]
        entry ./pageC pageC
      + 4 hidden chunk modules
-chunk {324} 324.chunk.js 42 bytes [rendered]
-    > ./a [912] ./pageC.js 1:0-3:2
-  [21] ./b.js 21 bytes {324} {864} [built]
-       cjs require ./b [912] ./pageC.js 2:17-31
-       cjs require ./b [954] ./pageB.js 2:8-22
- [162] ./a.js 21 bytes {324} {864} [built]
-       amd require ./a [912] ./pageC.js 1:0-3:2
-       cjs require ./a [953] ./pageA.js 2:8-22
-chunk {641} pageA.bundle.js (pageA) 69 bytes (javascript) 3.65 KiB (runtime) [entry] [rendered]
+chunk {394} 394.chunk.js 42 bytes [rendered]
+    > ./a [145] ./pageC.js 1:0-3:2
+ [847] ./a.js 21 bytes {394} {456} [built]
+       amd require ./a [145] ./pageC.js 1:0-3:2
+       cjs require ./a [366] ./pageA.js 2:8-22
+ [996] ./b.js 21 bytes {394} {456} [built]
+       cjs require ./b [145] ./pageC.js 2:17-31
+       cjs require ./b [588] ./pageB.js 2:8-22
+chunk {424} pageA.bundle.js (pageA) 69 bytes (javascript) 3.64 KiB (runtime) [entry] [rendered]
     > ./pageA pageA
- [953] ./pageA.js 69 bytes {641} [built]
+ [366] ./pageA.js 69 bytes {424} [built]
        entry ./pageA pageA
      + 4 hidden chunk modules
-chunk {791} pageB.bundle.js (pageB) 69 bytes (javascript) 3.65 KiB (runtime) [entry] [rendered]
-    > ./pageB pageB
- [954] ./pageB.js 69 bytes {791} [built]
-       entry ./pageB pageB
-     + 4 hidden chunk modules
-chunk {864} 864.chunk.js 5.45 KiB [rendered]
-    > ./common [953] ./pageA.js 1:0-3:2
-    > ./common [954] ./pageB.js 1:0-3:2
-  [21] ./b.js 21 bytes {324} {864} [built]
-       cjs require ./b [912] ./pageC.js 2:17-31
-       cjs require ./b [954] ./pageB.js 2:8-22
- [162] ./a.js 21 bytes {324} {864} [built]
-       amd require ./a [912] ./pageC.js 1:0-3:2
-       cjs require ./a [953] ./pageA.js 2:8-22
- [280] ./common.js 5.41 KiB {864} [built]
-       amd require ./common [953] ./pageA.js 1:0-3:2
-       amd require ./common [954] ./pageB.js 1:0-3:2
+chunk {456} 456.chunk.js 5.45 KiB [rendered]
+    > ./common [366] ./pageA.js 1:0-3:2
+    > ./common [588] ./pageB.js 1:0-3:2
+ [543] ./common.js 5.41 KiB {456} [built]
+       amd require ./common [366] ./pageA.js 1:0-3:2
+       amd require ./common [588] ./pageB.js 1:0-3:2
+ [847] ./a.js 21 bytes {394} {456} [built]
+       amd require ./a [145] ./pageC.js 1:0-3:2
+       cjs require ./a [366] ./pageA.js 2:8-22
+ [996] ./b.js 21 bytes {394} {456} [built]
+       cjs require ./b [145] ./pageC.js 2:17-31
+       cjs require ./b [588] ./pageB.js 2:8-22
 ```