This example combines Code Splitting and Loaders. Make sure you have read the documentation of the examples that show the feature alone.

The bundle loader is used to create a wrapper module for `file.js` that loads this module on demand. The wrapper module returns a function that can be called to asynchronously receive the inner module.

# example.js

``` javascript
require("bundle-loader!./file.js")(function(fileJsExports) {
	console.log(fileJsExports);
});
```

# file.js

``` javascript
module.exports = "It works";
```


# dist/output.js

<details><summary><code>/******/ (function(modules) { /* webpackBootstrap */ })</code></summary>

``` javascript
/******/ (function(modules) { // webpackBootstrap
/******/ 	// install a JSONP callback for chunk loading
/******/ 	function webpackJsonpCallback(data) {
/******/ 		var chunkIds = data[0];
/******/ 		var moreModules = data[1]
/******/
/******/ 		// add "moreModules" to the modules object,
/******/ 		// then flag all "chunkIds" as loaded and fire callback
/******/ 		var moduleId, chunkId, i = 0, resolves = [];
/******/ 		for(;i < chunkIds.length; i++) {
/******/ 			chunkId = chunkIds[i];
/******/ 			if(installedChunks[chunkId]) {
/******/ 				resolves.push(installedChunks[chunkId][0]);
/******/ 			}
/******/ 			installedChunks[chunkId] = 0;
/******/ 		}
/******/ 		for(moduleId in moreModules) {
/******/ 			if(Object.prototype.hasOwnProperty.call(moreModules, moduleId)) {
/******/ 				modules[moduleId] = moreModules[moduleId];
/******/ 			}
/******/ 		}
/******/ 		if(parentJsonpFunction) parentJsonpFunction(data);
/******/ 		while(resolves.length) {
/******/ 			resolves.shift()();
/******/ 		}
/******/
/******/ 	};
/******/
/******/
/******/ 	// The module cache
/******/ 	var installedModules = {};
/******/
/******/ 	// object to store loaded and loading chunks
/******/ 	var installedChunks = {
/******/ 		1: 0
/******/ 	};
/******/
/******/
/******/
/******/ 	// The require function
/******/ 	function __webpack_require__(moduleId) {
/******/
/******/ 		// Check if module is in cache
/******/ 		if(installedModules[moduleId]) {
/******/ 			return installedModules[moduleId].exports;
/******/ 		}
/******/ 		// Create a new module (and put it into the cache)
/******/ 		var module = installedModules[moduleId] = {
/******/ 			i: moduleId,
/******/ 			l: false,
/******/ 			exports: {}
/******/ 		};
/******/
/******/ 		// Execute the module function
/******/ 		modules[moduleId].call(module.exports, module, module.exports, __webpack_require__);
/******/
/******/ 		// Flag the module as loaded
/******/ 		module.l = true;
/******/
/******/ 		// Return the exports of the module
/******/ 		return module.exports;
/******/ 	}
/******/
/******/ 	// This file contains only the entry chunk.
/******/ 	// The chunk loading function for additional chunks
/******/ 	__webpack_require__.e = function requireEnsure(chunkId) {
/******/ 		var promises = [];
/******/
/******/
/******/ 		// JSONP chunk loading for javascript
/******/
/******/ 		var installedChunkData = installedChunks[chunkId];
/******/ 		if(installedChunkData !== 0) { // 0 means "already installed".
/******/
/******/ 			// a Promise means "currently loading".
/******/ 			if(installedChunkData) {
/******/ 				promises.push(installedChunkData[2]);
/******/ 			} else {
/******/ 				// setup Promise in chunk cache
/******/ 				var promise = new Promise(function(resolve, reject) {
/******/ 					installedChunkData = installedChunks[chunkId] = [resolve, reject];
/******/ 				});
/******/ 				promises.push(installedChunkData[2] = promise);
/******/
/******/ 				// start chunk loading
/******/ 				var head = document.getElementsByTagName('head')[0];
/******/ 				var script = document.createElement('script');
/******/
<<<<<<< HEAD
/******/ 				script.charset = 'utf-8';
/******/ 				script.timeout = 120000;
=======
/******/ 		// start chunk loading
/******/ 		var head = document.getElementsByTagName('head')[0];
/******/ 		var script = document.createElement('script');
/******/ 		script.type = "text/javascript";
/******/ 		script.charset = 'utf-8';
/******/ 		script.async = true;
/******/ 		script.timeout = 120000;
>>>>>>> f0105466
/******/
/******/ 				if (__webpack_require__.nc) {
/******/ 					script.setAttribute("nonce", __webpack_require__.nc);
/******/ 				}
/******/ 				script.src = __webpack_require__.p + "" + chunkId + ".output.js";
/******/ 				var timeout = setTimeout(function(){
/******/ 					onScriptComplete({ type: 'timeout', target: script });
/******/ 				}, 120000);
/******/ 				script.onerror = script.onload = onScriptComplete;
/******/ 				function onScriptComplete(event) {
/******/ 					// avoid mem leaks in IE.
/******/ 					script.onerror = script.onload = null;
/******/ 					clearTimeout(timeout);
/******/ 					var chunk = installedChunks[chunkId];
/******/ 					if(chunk !== 0) {
/******/ 						if(chunk) {
/******/ 							var errorType = event && (event.type === 'load' ? 'missing' : event.type);
/******/ 							var realSrc = event && event.target && event.target.src;
/******/ 							var error = new Error('Loading chunk ' + chunkId + ' failed.\n(' + errorType + ': ' + realSrc + ')');
/******/ 							error.type = errorType;
/******/ 							error.request = realSrc;
/******/ 							chunk[1](error);
/******/ 						}
/******/ 						installedChunks[chunkId] = undefined;
/******/ 					}
/******/ 				};
/******/ 				head.appendChild(script);
/******/ 			}
/******/ 		}
/******/ 		return Promise.all(promises);
/******/ 	};
/******/
/******/ 	// expose the modules object (__webpack_modules__)
/******/ 	__webpack_require__.m = modules;
/******/
/******/ 	// expose the module cache
/******/ 	__webpack_require__.c = installedModules;
/******/
/******/ 	// define getter function for harmony exports
/******/ 	__webpack_require__.d = function(exports, name, getter) {
/******/ 		if(!__webpack_require__.o(exports, name)) {
/******/ 			Object.defineProperty(exports, name, {
/******/ 				configurable: false,
/******/ 				enumerable: true,
/******/ 				get: getter
/******/ 			});
/******/ 		}
/******/ 	};
/******/
/******/ 	// define __esModule on exports
/******/ 	__webpack_require__.r = function(exports) {
/******/ 		Object.defineProperty(exports, '__esModule', { value: true });
/******/ 	};
/******/
/******/ 	// getDefaultExport function for compatibility with non-harmony modules
/******/ 	__webpack_require__.n = function(module) {
/******/ 		var getter = module && module.__esModule ?
/******/ 			function getDefault() { return module['default']; } :
/******/ 			function getModuleExports() { return module; };
/******/ 		__webpack_require__.d(getter, 'a', getter);
/******/ 		return getter;
/******/ 	};
/******/
/******/ 	// Object.prototype.hasOwnProperty.call
/******/ 	__webpack_require__.o = function(object, property) { return Object.prototype.hasOwnProperty.call(object, property); };
/******/
/******/ 	// __webpack_public_path__
/******/ 	__webpack_require__.p = "dist/";
/******/
/******/ 	// on error function for async loading
/******/ 	__webpack_require__.oe = function(err) { console.error(err); throw err; };
/******/
/******/ 	var jsonpArray = window["webpackJsonp"] = window["webpackJsonp"] || [];
/******/ 	var oldJsonpFunction = jsonpArray.push.bind(jsonpArray);
/******/ 	jsonpArray.push = webpackJsonpCallback;
/******/ 	jsonpArray = jsonpArray.slice();
/******/ 	for(var i = 0; i < jsonpArray.length; i++) webpackJsonpCallback(jsonpArray[i]);
/******/ 	var parentJsonpFunction = oldJsonpFunction;
/******/
/******/
/******/ 	// Load entry module and return exports
/******/ 	return __webpack_require__(__webpack_require__.s = 1);
/******/ })
/************************************************************************/
```

</details>

``` javascript
/******/ ([
/* 0 */
<<<<<<< HEAD
/*!******************************************************!*\
  !*** (webpack)/node_modules/bundle-loader!./file.js ***!
  \******************************************************/
/*! no static exports found */
=======
/*!********************!*\
  !*** ./example.js ***!
  \********************/
/*! dynamic exports provided */
/*! all exports used */
/***/ (function(module, exports, __webpack_require__) {

__webpack_require__(/*! bundle-loader!./file.js */ 1)(function(fileJsExports) {
	console.log(fileJsExports);
});


/***/ }),
/* 1 */
/*!******************************************************!*\
  !*** (webpack)/node_modules/bundle-loader!./file.js ***!
  \******************************************************/
/*! dynamic exports provided */
/*! all exports used */
>>>>>>> f0105466
/***/ (function(module, exports, __webpack_require__) {

var cbs = [], 
	data;
module.exports = function(cb) {
	if(cbs) cbs.push(cb);
	else cb(data);
}
__webpack_require__.e(/*! require.ensure */ 0).then((function(require) {
	data = __webpack_require__(/*! !./file.js */ 2);
	var callbacks = cbs;
	cbs = null;
	for(var i = 0, l = callbacks.length; i < l; i++) {
		callbacks[i](data);
	}
}).bind(null, __webpack_require__)).catch(__webpack_require__.oe);

/***/ }),
/* 1 */
/*!********************!*\
  !*** ./example.js ***!
  \********************/
/*! no static exports found */
/***/ (function(module, exports, __webpack_require__) {

__webpack_require__(/*! bundle-loader!./file.js */ 0)(function(fileJsExports) {
	console.log(fileJsExports);
});


/***/ })
/******/ ]);
```

# dist/0.output.js

``` javascript
(window["webpackJsonp"] = window["webpackJsonp"] || []).push([[0],{

/***/ 2:
/*!*****************!*\
  !*** ./file.js ***!
  \*****************/
<<<<<<< HEAD
/*! no static exports found */
=======
/*! dynamic exports provided */
/*! all exports used */
>>>>>>> f0105466
/***/ (function(module, exports) {

module.exports = "It works";

/***/ })

}]);
```

# Info

## Unoptimized

```
<<<<<<< HEAD
Hash: 0a1b2c3d4e5f6a7b8c9d
Version: webpack next
      Asset       Size  Chunks             Chunk Names
0.output.js  257 bytes       0  [emitted]  
  output.js   7.56 KiB       1  [emitted]  main
=======
Hash: 0f292e2adbe6929efd48
Version: webpack 3.11.0
      Asset       Size  Chunks             Chunk Names
0.output.js  232 bytes       0  [emitted]  
  output.js    6.73 kB       1  [emitted]  main
>>>>>>> f0105466
Entrypoint main = output.js
chunk    {0} 0.output.js 28 bytes <{1}> [rendered]
    > [0] (webpack)/node_modules/bundle-loader!./file.js 7:0-14:2
    [2] ./file.js 28 bytes {0} [built]
        cjs require !!./file.js [0] (webpack)/node_modules/bundle-loader!./file.js 8:8-30
chunk    {1} output.js (main) 378 bytes >{0}< [entry] [rendered]
    > .\example.js main
    [0] (webpack)/node_modules/bundle-loader!./file.js 281 bytes {1} [built]
        cjs require bundle-loader!./file.js [1] ./example.js 1:0-34
    [1] ./example.js 97 bytes {1} [built]
        single entry .\example.js  main
```

## Production mode

```
<<<<<<< HEAD
Hash: 0a1b2c3d4e5f6a7b8c9d
Version: webpack next
=======
Hash: 0f292e2adbe6929efd48
Version: webpack 3.11.0
>>>>>>> f0105466
      Asset      Size  Chunks             Chunk Names
0.output.js  98 bytes       0  [emitted]  
  output.js  1.79 KiB       1  [emitted]  main
Entrypoint main = output.js
chunk    {0} 0.output.js 28 bytes <{1}> [rendered]
    > [0] (webpack)/node_modules/bundle-loader!./file.js 7:0-14:2
    [2] ./file.js 28 bytes {0} [built]
        cjs require !!./file.js [0] (webpack)/node_modules/bundle-loader!./file.js 8:8-30
chunk    {1} output.js (main) 378 bytes >{0}< [entry] [rendered]
    > .\example.js main
    [0] (webpack)/node_modules/bundle-loader!./file.js 281 bytes {1} [built]
        cjs require bundle-loader!./file.js [1] ./example.js 1:0-34
    [1] ./example.js 97 bytes {1} [built]
        single entry .\example.js  main
```<|MERGE_RESOLUTION|>--- conflicted
+++ resolved
@@ -110,18 +110,8 @@
 /******/ 				var head = document.getElementsByTagName('head')[0];
 /******/ 				var script = document.createElement('script');
 /******/
-<<<<<<< HEAD
 /******/ 				script.charset = 'utf-8';
 /******/ 				script.timeout = 120000;
-=======
-/******/ 		// start chunk loading
-/******/ 		var head = document.getElementsByTagName('head')[0];
-/******/ 		var script = document.createElement('script');
-/******/ 		script.type = "text/javascript";
-/******/ 		script.charset = 'utf-8';
-/******/ 		script.async = true;
-/******/ 		script.timeout = 120000;
->>>>>>> f0105466
 /******/
 /******/ 				if (__webpack_require__.nc) {
 /******/ 					script.setAttribute("nonce", __webpack_require__.nc);
@@ -213,32 +203,10 @@
 ``` javascript
 /******/ ([
 /* 0 */
-<<<<<<< HEAD
 /*!******************************************************!*\
   !*** (webpack)/node_modules/bundle-loader!./file.js ***!
   \******************************************************/
 /*! no static exports found */
-=======
-/*!********************!*\
-  !*** ./example.js ***!
-  \********************/
-/*! dynamic exports provided */
-/*! all exports used */
-/***/ (function(module, exports, __webpack_require__) {
-
-__webpack_require__(/*! bundle-loader!./file.js */ 1)(function(fileJsExports) {
-	console.log(fileJsExports);
-});
-
-
-/***/ }),
-/* 1 */
-/*!******************************************************!*\
-  !*** (webpack)/node_modules/bundle-loader!./file.js ***!
-  \******************************************************/
-/*! dynamic exports provided */
-/*! all exports used */
->>>>>>> f0105466
 /***/ (function(module, exports, __webpack_require__) {
 
 var cbs = [], 
@@ -282,12 +250,7 @@
 /*!*****************!*\
   !*** ./file.js ***!
   \*****************/
-<<<<<<< HEAD
 /*! no static exports found */
-=======
-/*! dynamic exports provided */
-/*! all exports used */
->>>>>>> f0105466
 /***/ (function(module, exports) {
 
 module.exports = "It works";
@@ -302,19 +265,11 @@
 ## Unoptimized
 
 ```
-<<<<<<< HEAD
 Hash: 0a1b2c3d4e5f6a7b8c9d
-Version: webpack next
+Version: webpack 4.0.0-beta.1
       Asset       Size  Chunks             Chunk Names
 0.output.js  257 bytes       0  [emitted]  
   output.js   7.56 KiB       1  [emitted]  main
-=======
-Hash: 0f292e2adbe6929efd48
-Version: webpack 3.11.0
-      Asset       Size  Chunks             Chunk Names
-0.output.js  232 bytes       0  [emitted]  
-  output.js    6.73 kB       1  [emitted]  main
->>>>>>> f0105466
 Entrypoint main = output.js
 chunk    {0} 0.output.js 28 bytes <{1}> [rendered]
     > [0] (webpack)/node_modules/bundle-loader!./file.js 7:0-14:2
@@ -331,13 +286,8 @@
 ## Production mode
 
 ```
-<<<<<<< HEAD
 Hash: 0a1b2c3d4e5f6a7b8c9d
-Version: webpack next
-=======
-Hash: 0f292e2adbe6929efd48
-Version: webpack 3.11.0
->>>>>>> f0105466
+Version: webpack 4.0.0-beta.1
       Asset      Size  Chunks             Chunk Names
 0.output.js  98 bytes       0  [emitted]  
   output.js  1.79 KiB       1  [emitted]  main
