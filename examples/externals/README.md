This example demonstrates how to build a library with webpack that has dependencies to other libraries which should not be included in the compiled version.

We use the `libraryTarget: "umd"` option to build a UMD module that is consumable in CommonJs, AMD and with script tags. We don't specify the `library` option so the library is exported to the root namespace.

We use the `externals` option to define dependencies that should be resolved in the target environment.

In the simple case we just need to specify a string (`"add"`). Then it's resolved as `"add"` module in CommonJs and AMD, and as global `add` when used with script tag.

In the complex case we specify different values for each environment:

| environment        | config value             | resolved as                  |
| ------------------ | ------------------------ | ---------------------------- |
| CommonJs (strict)  | `["./math", "subtract"]` | `require("./math").subtract` |
| CommonJs (node.js) | `"./subtract"`           | `require("./subtract")`      |
| AMD                | `"subtract"`             | `define(["subtract"], ...)`  |
| script tag         | `"subtract"`             | `this.subtract`              |

# example.js

```javascript
var add = require("add");
var subtract = require("subtract");

exports.exampleValue = subtract(add(42, 2), 2);
```

# webpack.config.js

```javascript
module.exports = {
	// mode: "development || "production",
	output: {
		libraryTarget: "umd"
	},
	externals: [
		"add",
		{
			subtract: {
				root: "subtract",
				commonjs2: "./subtract",
				commonjs: ["./math", "subtract"],
				amd: "subtract"
			}
		}
	]
};
```

# dist/output.js

```javascript
(function webpackUniversalModuleDefinition(root, factory) {
	if(typeof exports === 'object' && typeof module === 'object')
		module.exports = factory(require("add"), require("./subtract"));
	else if(typeof define === 'function' && define.amd)
		define(["add", "subtract"], factory);
	else {
		var a = typeof exports === 'object' ? factory(require("add"), require("./math")["subtract"]) : factory(root["add"], root["subtract"]);
		for(var i in a) (typeof exports === 'object' ? exports : root)[i] = a[i];
	}
})(window, function(__WEBPACK_EXTERNAL_MODULE__1__, __WEBPACK_EXTERNAL_MODULE__2__) {
```
<details><summary><code>return /******/ (function(modules) { /* webpackBootstrap */ })</code></summary>

``` js
return /******/ (function(modules, runtime) { // webpackBootstrap
/******/ 	"use strict";
/******/ 	// The module cache
/******/ 	var installedModules = {};
/******/
/******/ 	// The require function
/******/ 	function __webpack_require__(moduleId) {
/******/
/******/ 		// Check if module is in cache
/******/ 		if(installedModules[moduleId]) {
/******/ 			return installedModules[moduleId].exports;
/******/ 		}
/******/ 		// Create a new module (and put it into the cache)
/******/ 		var module = installedModules[moduleId] = {
/******/ 			i: moduleId,
/******/ 			l: false,
/******/ 			exports: {}
/******/ 		};
/******/
/******/ 		// Execute the module function
/******/ 		modules[moduleId].call(module.exports, module, module.exports, __webpack_require__);
/******/
/******/ 		// Flag the module as loaded
/******/ 		module.l = true;
/******/
/******/ 		// Return the exports of the module
/******/ 		return module.exports;
/******/ 	}
/******/
/******/
/******/
/******/ 	// the startup function
/******/ 	function startup() {
/******/ 		// Load entry module and return exports
/******/ 		return __webpack_require__(0);
/******/ 	};
/******/
/******/ 	// run startup
/******/ 	return startup();
/******/ })
/************************************************************************/
```

</details>

``` js
/******/ ([
/* 0 */
/*!********************!*\
  !*** ./example.js ***!
  \********************/
/*! other exports [maybe provided (runtime-defined)] [no usage info] */
/*! runtime requirements: __webpack_require____webpack_exports__,  */
/***/ (function(__unusedmodule, exports, __webpack_require__) {

var add = __webpack_require__(/*! add */ 1);
var subtract = __webpack_require__(/*! subtract */ 2);

exports.exampleValue = subtract(add(42, 2), 2);

/***/ }),
/* 1 */
/*!**********************!*\
  !*** external "add" ***!
  \**********************/
/*! other exports [maybe provided (runtime-defined)] [no usage info] */
/*! runtime requirements: module */
/***/ (function(module) {

module.exports = __WEBPACK_EXTERNAL_MODULE__1__;

/***/ }),
/* 2 */
/*!***************************************************************************************************************!*\
  !*** external {"root":"subtract","commonjs2":"./subtract","commonjs":["./math","subtract"],"amd":"subtract"} ***!
  \***************************************************************************************************************/
/*! other exports [maybe provided (runtime-defined)] [no usage info] */
/*! runtime requirements: module */
/***/ (function(module) {

module.exports = __WEBPACK_EXTERNAL_MODULE__2__;

/***/ })
/******/ ]);
});
```

# Info

## Unoptimized

```
Hash: 0a1b2c3d4e5f6a7b8c9d
<<<<<<< HEAD
Version: webpack 5.0.0-alpha.9
=======
Version: webpack 4.29.6
>>>>>>> b72b96a2
    Asset      Size  Chunks             Chunk Names
output.js  3.13 KiB     {0}  [emitted]  main
Entrypoint main = output.js
chunk {0} output.js (main) 194 bytes [entry] [rendered]
    > ./example.js main
 [0] ./example.js 110 bytes {0} [built]
     [used exports unknown]
     entry ./example.js main
 [1] external "add" 42 bytes {0} [built]
     [used exports unknown]
     cjs require add [0] ./example.js 1:10-24
 [2] external {"root":"subtract","commonjs2":"./subtract","commonjs":["./math","subtract"],"amd":"subtract"} 42 bytes {0} [built]
     [used exports unknown]
     cjs require subtract [0] ./example.js 2:15-34
```

## Production mode

```
Hash: 0a1b2c3d4e5f6a7b8c9d
<<<<<<< HEAD
Version: webpack 5.0.0-alpha.9
    Asset       Size  Chunks             Chunk Names
output.js  708 bytes   {404}  [emitted]  main
=======
Version: webpack 4.29.6
    Asset     Size  Chunks             Chunk Names
output.js  1.4 KiB       0  [emitted]  main
>>>>>>> b72b96a2
Entrypoint main = output.js
chunk {404} output.js (main) 194 bytes [entry] [rendered]
    > ./example.js main
 [275] ./example.js 110 bytes {404} [built]
       entry ./example.js main
 [349] external "add" 42 bytes {404} [built]
       cjs require add [275] ./example.js 1:10-24
 [795] external {"root":"subtract","commonjs2":"./subtract","commonjs":["./math","subtract"],"amd":"subtract"} 42 bytes {404} [built]
       cjs require subtract [275] ./example.js 2:15-34
```<|MERGE_RESOLUTION|>--- conflicted
+++ resolved
@@ -156,11 +156,7 @@
 
 ```
 Hash: 0a1b2c3d4e5f6a7b8c9d
-<<<<<<< HEAD
-Version: webpack 5.0.0-alpha.9
-=======
-Version: webpack 4.29.6
->>>>>>> b72b96a2
+Version: webpack 5.0.0-alpha.11
     Asset      Size  Chunks             Chunk Names
 output.js  3.13 KiB     {0}  [emitted]  main
 Entrypoint main = output.js
@@ -181,22 +177,16 @@
 
 ```
 Hash: 0a1b2c3d4e5f6a7b8c9d
-<<<<<<< HEAD
-Version: webpack 5.0.0-alpha.9
+Version: webpack 5.0.0-alpha.11
     Asset       Size  Chunks             Chunk Names
-output.js  708 bytes   {404}  [emitted]  main
-=======
-Version: webpack 4.29.6
-    Asset     Size  Chunks             Chunk Names
-output.js  1.4 KiB       0  [emitted]  main
->>>>>>> b72b96a2
+output.js  708 bytes   {179}  [emitted]  main
 Entrypoint main = output.js
-chunk {404} output.js (main) 194 bytes [entry] [rendered]
+chunk {179} output.js (main) 194 bytes [entry] [rendered]
     > ./example.js main
- [275] ./example.js 110 bytes {404} [built]
+ [144] ./example.js 110 bytes {179} [built]
        entry ./example.js main
- [349] external "add" 42 bytes {404} [built]
-       cjs require add [275] ./example.js 1:10-24
- [795] external {"root":"subtract","commonjs2":"./subtract","commonjs":["./math","subtract"],"amd":"subtract"} 42 bytes {404} [built]
-       cjs require subtract [275] ./example.js 2:15-34
+ [324] external {"root":"subtract","commonjs2":"./subtract","commonjs":["./math","subtract"],"amd":"subtract"} 42 bytes {179} [built]
+       cjs require subtract [144] ./example.js 2:15-34
+ [630] external "add" 42 bytes {179} [built]
+       cjs require add [144] ./example.js 1:10-24
 ```