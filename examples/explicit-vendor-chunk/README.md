# webpack.config.js

``` javascript
var path = require("path");
var webpack = require("../../");
module.exports = [

	{
		name: "vendor",
		// mode: "development || "production",
		entry: ["./vendor", "./vendor2"],
		output: {
			path: path.resolve(__dirname, "dist"),
			filename: "vendor.js",
			library: "vendor_[hash]"
		},
		plugins: [
			new webpack.DllPlugin({
				name: "vendor_[hash]",
				path: path.resolve(__dirname, "dist/manifest.json")
			})
		]
	},

	{
		name: "app",
		// mode: "development || "production",
		dependencies: ["vendor"],
		entry: {
			pageA: "./pageA",
			pageB: "./pageB",
			pageC: "./pageC"
		},
		output: {
			path: path.join(__dirname, "dist"),
			filename: "[name].js"
		},
		plugins: [
			new webpack.DllReferencePlugin({
				manifest: path.resolve(__dirname, "dist/manifest.json")
			})
		]
	}

];
```

# dist/vendor.js

``` javascript
var vendor_36000db9190edee14765 =
```
<details><summary><code>/******/ (function(modules) { /* webpackBootstrap */ })</code></summary>

``` js
/******/ (function(modules) { // webpackBootstrap
/******/ 	// The module cache
/******/ 	var installedModules = {};
/******/
/******/ 	// The require function
/******/ 	function __webpack_require__(moduleId) {
/******/
/******/ 		// Check if module is in cache
/******/ 		if(installedModules[moduleId]) {
/******/ 			return installedModules[moduleId].exports;
/******/ 		}
/******/ 		// Create a new module (and put it into the cache)
/******/ 		var module = installedModules[moduleId] = {
/******/ 			i: moduleId,
/******/ 			l: false,
/******/ 			exports: {}
/******/ 		};
/******/
/******/ 		// Execute the module function
/******/ 		modules[moduleId].call(module.exports, module, module.exports, __webpack_require__);
/******/
/******/ 		// Flag the module as loaded
/******/ 		module.l = true;
/******/
/******/ 		// Return the exports of the module
/******/ 		return module.exports;
/******/ 	}
/******/
/******/
/******/ 	// expose the modules object (__webpack_modules__)
/******/ 	__webpack_require__.m = modules;
/******/
/******/ 	// expose the module cache
/******/ 	__webpack_require__.c = installedModules;
/******/
/******/ 	// define getter function for harmony exports
/******/ 	__webpack_require__.d = function(exports, name, getter) {
/******/ 		if(!__webpack_require__.o(exports, name)) {
/******/ 			Object.defineProperty(exports, name, {
/******/ 				configurable: false,
/******/ 				enumerable: true,
/******/ 				get: getter
/******/ 			});
/******/ 		}
/******/ 	};
/******/
/******/ 	// define __esModule on exports
/******/ 	__webpack_require__.r = function(exports) {
/******/ 		Object.defineProperty(exports, '__esModule', { value: true });
/******/ 	};
/******/
/******/ 	// getDefaultExport function for compatibility with non-harmony modules
/******/ 	__webpack_require__.n = function(module) {
/******/ 		var getter = module && module.__esModule ?
/******/ 			function getDefault() { return module['default']; } :
/******/ 			function getModuleExports() { return module; };
/******/ 		__webpack_require__.d(getter, 'a', getter);
/******/ 		return getter;
/******/ 	};
/******/
/******/ 	// Object.prototype.hasOwnProperty.call
/******/ 	__webpack_require__.o = function(object, property) { return Object.prototype.hasOwnProperty.call(object, property); };
/******/
/******/ 	// __webpack_public_path__
/******/ 	__webpack_require__.p = "dist/";
/******/
/******/
/******/ 	// Load entry module and return exports
/******/ 	return __webpack_require__(__webpack_require__.s = 0);
/******/ })
/************************************************************************/
```

</details>

``` js
/******/ ([
/* 0 */
/*!****************!*\
  !*** dll main ***!
  \****************/
/*! dynamic exports provided */
/*! all exports used */
/***/ (function(module, exports, __webpack_require__) {

module.exports = __webpack_require__;

/***/ }),
/* 1 */
/*!*******************!*\
  !*** ./vendor.js ***!
  \*******************/
/*! dynamic exports provided */
/*! all exports used */
/***/ (function(module, exports) {

module.exports = "Vendor";

/***/ }),
/* 2 */
/*!********************!*\
  !*** ./vendor2.js ***!
  \********************/
/*! dynamic exports provided */
/*! all exports used */
/***/ (function(module, exports) {

module.exports = "Vendor2";

/***/ })
/******/ ]);
```

# dist/pageA.js

``` javascript
/******/ (function(modules) { // webpackBootstrap
/******/ 	// The module cache
/******/ 	var installedModules = {};
/******/
/******/ 	// The require function
/******/ 	function __webpack_require__(moduleId) {
/******/
/******/ 		// Check if module is in cache
/******/ 		if(installedModules[moduleId]) {
/******/ 			return installedModules[moduleId].exports;
/******/ 		}
/******/ 		// Create a new module (and put it into the cache)
/******/ 		var module = installedModules[moduleId] = {
/******/ 			i: moduleId,
/******/ 			l: false,
/******/ 			exports: {}
/******/ 		};
/******/
/******/ 		// Execute the module function
/******/ 		modules[moduleId].call(module.exports, module, module.exports, __webpack_require__);
/******/
/******/ 		// Flag the module as loaded
/******/ 		module.l = true;
/******/
/******/ 		// Return the exports of the module
/******/ 		return module.exports;
/******/ 	}
/******/
/******/
/******/ 	// expose the modules object (__webpack_modules__)
/******/ 	__webpack_require__.m = modules;
/******/
/******/ 	// expose the module cache
/******/ 	__webpack_require__.c = installedModules;
/******/
/******/ 	// define getter function for harmony exports
/******/ 	__webpack_require__.d = function(exports, name, getter) {
/******/ 		if(!__webpack_require__.o(exports, name)) {
/******/ 			Object.defineProperty(exports, name, {
/******/ 				configurable: false,
/******/ 				enumerable: true,
/******/ 				get: getter
/******/ 			});
/******/ 		}
/******/ 	};
/******/
/******/ 	// define __esModule on exports
/******/ 	__webpack_require__.r = function(exports) {
/******/ 		Object.defineProperty(exports, '__esModule', { value: true });
/******/ 	};
/******/
/******/ 	// getDefaultExport function for compatibility with non-harmony modules
/******/ 	__webpack_require__.n = function(module) {
/******/ 		var getter = module && module.__esModule ?
/******/ 			function getDefault() { return module['default']; } :
/******/ 			function getModuleExports() { return module; };
/******/ 		__webpack_require__.d(getter, 'a', getter);
/******/ 		return getter;
/******/ 	};
/******/
/******/ 	// Object.prototype.hasOwnProperty.call
/******/ 	__webpack_require__.o = function(object, property) { return Object.prototype.hasOwnProperty.call(object, property); };
/******/
/******/ 	// __webpack_public_path__
/******/ 	__webpack_require__.p = "dist/";
/******/
/******/
/******/ 	// Load entry module and return exports
/******/ 	return __webpack_require__(__webpack_require__.s = 0);
/******/ })
/************************************************************************/
/******/ ([
/* 0 */
<<<<<<< HEAD
/*!******************!*\
  !*** ./pageA.js ***!
  \******************/
/*! no static exports found */
=======
/*!**********************************************!*\
  !*** external "vendor_3e23dee019354f6a37c0" ***!
  \**********************************************/
/*! dynamic exports provided */
/*! all exports used */
/***/ (function(module, exports) {

module.exports = vendor_3e23dee019354f6a37c0;

/***/ }),
/* 1 */
/*!******************!*\
  !*** ./pageA.js ***!
  \******************/
/*! dynamic exports provided */
/*! all exports used */
>>>>>>> f0105466
/***/ (function(module, exports, __webpack_require__) {

console.log(__webpack_require__(/*! ./vendor */ 1));
module.exports = "pageA";

/***/ }),
/* 1 */
/*!****************************************************************************!*\
  !*** delegated ./vendor.js from dll-reference vendor_36000db9190edee14765 ***!
  \****************************************************************************/
<<<<<<< HEAD
/*! no static exports found */
=======
/*! dynamic exports provided */
/*! all exports used */
>>>>>>> f0105466
/***/ (function(module, exports, __webpack_require__) {

module.exports = (__webpack_require__(/*! dll-reference vendor_36000db9190edee14765 */ 2))(1);

/***/ }),
/* 2 */
/*!**********************************************!*\
  !*** external "vendor_36000db9190edee14765" ***!
  \**********************************************/
/*! no static exports found */
/***/ (function(module, exports) {

module.exports = vendor_36000db9190edee14765;

/***/ })
/******/ ]);
```

# Info

## Unoptimized

```
<<<<<<< HEAD
Hash: 0a1b2c3d4e5f6a7b8c9d
Version: webpack next
Child vendor:
    Hash: 0a1b2c3d4e5f6a7b8c9d
        Asset      Size  Chunks             Chunk Names
    vendor.js  3.24 KiB       0  [emitted]  main
=======
Hash: 3e23dee019354f6a37c024ad466aeda02c32e5a7
Version: webpack 3.11.0
Child vendor:
    Hash: 3e23dee019354f6a37c0
        Asset     Size  Chunks             Chunk Names
    vendor.js  3.12 kB       0  [emitted]  main
>>>>>>> f0105466
    Entrypoint main = vendor.js
    chunk    {0} vendor.js (main) 65 bytes [entry] [rendered]
        > main
        [0] dll main 12 bytes {0} [built]
            dll entry 
            
        [1] ./vendor.js 26 bytes {0} [built]
            
            single entry ./vendor [0] dll main main:0
        [2] ./vendor2.js 27 bytes {0} [built]
            
            single entry ./vendor2 [0] dll main main:1
Child app:
<<<<<<< HEAD
    Hash: 0a1b2c3d4e5f6a7b8c9d
       Asset      Size  Chunks             Chunk Names
    pageA.js  3.53 KiB       0  [emitted]  pageA
    pageB.js  3.55 KiB       1  [emitted]  pageB
    pageC.js  2.74 KiB       2  [emitted]  pageC
=======
    Hash: 24ad466aeda02c32e5a7
       Asset     Size  Chunks             Chunk Names
    pageB.js  3.46 kB       0  [emitted]  pageB
    pageA.js  3.44 kB       1  [emitted]  pageA
    pageC.js  2.63 kB       2  [emitted]  pageC
>>>>>>> f0105466
    Entrypoint pageA = pageA.js
    Entrypoint pageB = pageB.js
    Entrypoint pageC = pageC.js
    chunk    {0} pageA.js (pageA) 144 bytes [entry] [rendered]
        > ./pageA pageA
        [0] ./pageA.js 60 bytes {0} [built]
            single entry ./pageA  pageA
        [1] delegated ./vendor.js from dll-reference vendor_36000db9190edee14765 42 bytes {0} [built]
            cjs require ./vendor [0] ./pageA.js 1:12-31
        [2] external "vendor_36000db9190edee14765" 42 bytes {0} {1} [built]
            delegated source dll-reference vendor_36000db9190edee14765 [1] delegated ./vendor.js from dll-reference vendor_36000db9190edee14765
            delegated source dll-reference vendor_36000db9190edee14765 [4] delegated ./vendor2.js from dll-reference vendor_36000db9190edee14765
    chunk    {1} pageB.js (pageB) 145 bytes [entry] [rendered]
        > ./pageB pageB
        [2] external "vendor_36000db9190edee14765" 42 bytes {0} {1} [built]
            delegated source dll-reference vendor_36000db9190edee14765 [1] delegated ./vendor.js from dll-reference vendor_36000db9190edee14765
            delegated source dll-reference vendor_36000db9190edee14765 [4] delegated ./vendor2.js from dll-reference vendor_36000db9190edee14765
        [3] ./pageB.js 61 bytes {1} [built]
            single entry ./pageB  pageB
        [4] delegated ./vendor2.js from dll-reference vendor_36000db9190edee14765 42 bytes {1} [built]
            cjs require ./vendor2 [3] ./pageB.js 1:12-32
    chunk    {2} pageC.js (pageC) 25 bytes [entry] [rendered]
        > ./pageC pageC
        [5] ./pageC.js 25 bytes {2} [built]
            single entry ./pageC  pageC
```

## Production mode

```
<<<<<<< HEAD
Hash: 0a1b2c3d4e5f6a7b8c9d
Version: webpack next
=======
Hash: 3e23dee019354f6a37c024ad466aeda02c32e5a7
Version: webpack 3.11.0
>>>>>>> f0105466
Child vendor:
    Hash: 0a1b2c3d4e5f6a7b8c9d
        Asset       Size  Chunks             Chunk Names
    vendor.js  670 bytes       0  [emitted]  main
    Entrypoint main = vendor.js
    chunk    {0} vendor.js (main) 65 bytes [entry] [rendered]
        > main
        [0] ./vendor2.js 27 bytes {0} [built]
            
            single entry ./vendor2 [2] dll main main:1
        [1] ./vendor.js 26 bytes {0} [built]
            
            single entry ./vendor [2] dll main main:0
        [2] dll main 12 bytes {0} [built]
            dll entry 
            
Child app:
<<<<<<< HEAD
    Hash: 0a1b2c3d4e5f6a7b8c9d
=======
    Hash: 24ad466aeda02c32e5a7
>>>>>>> f0105466
       Asset       Size  Chunks             Chunk Names
    pageC.js  568 bytes       0  [emitted]  pageC
    pageB.js  676 bytes       1  [emitted]  pageB
    pageA.js  678 bytes       2  [emitted]  pageA
    Entrypoint pageA = pageA.js
    Entrypoint pageB = pageB.js
    Entrypoint pageC = pageC.js
    chunk    {0} pageC.js (pageC) 25 bytes [entry] [rendered]
        > ./pageC pageC
        [1] ./pageC.js 25 bytes {0} [built]
            single entry ./pageC  pageC
    chunk    {1} pageB.js (pageB) 145 bytes [entry] [rendered]
        > ./pageB pageB
        [0] external "vendor_bca8264c25e79f49ad09" 42 bytes {1} {2} [built]
            delegated source dll-reference vendor_bca8264c25e79f49ad09 [2] delegated ./vendor2.js from dll-reference vendor_bca8264c25e79f49ad09
            delegated source dll-reference vendor_bca8264c25e79f49ad09 [4] delegated ./vendor.js from dll-reference vendor_bca8264c25e79f49ad09
        [2] delegated ./vendor2.js from dll-reference vendor_bca8264c25e79f49ad09 42 bytes {1} [built]
            cjs require ./vendor2 [3] ./pageB.js 1:12-32
        [3] ./pageB.js 61 bytes {1} [built]
            single entry ./pageB  pageB
    chunk    {2} pageA.js (pageA) 144 bytes [entry] [rendered]
        > ./pageA pageA
        [0] external "vendor_bca8264c25e79f49ad09" 42 bytes {1} {2} [built]
            delegated source dll-reference vendor_bca8264c25e79f49ad09 [2] delegated ./vendor2.js from dll-reference vendor_bca8264c25e79f49ad09
            delegated source dll-reference vendor_bca8264c25e79f49ad09 [4] delegated ./vendor.js from dll-reference vendor_bca8264c25e79f49ad09
        [4] delegated ./vendor.js from dll-reference vendor_bca8264c25e79f49ad09 42 bytes {2} [built]
            cjs require ./vendor [5] ./pageA.js 1:12-31
        [5] ./pageA.js 60 bytes {2} [built]
            single entry ./pageA  pageA
```<|MERGE_RESOLUTION|>--- conflicted
+++ resolved
@@ -134,7 +134,7 @@
 /*!****************!*\
   !*** dll main ***!
   \****************/
-/*! dynamic exports provided */
+/*! no static exports found */
 /*! all exports used */
 /***/ (function(module, exports, __webpack_require__) {
 
@@ -145,7 +145,7 @@
 /*!*******************!*\
   !*** ./vendor.js ***!
   \*******************/
-/*! dynamic exports provided */
+/*! no static exports found */
 /*! all exports used */
 /***/ (function(module, exports) {
 
@@ -156,7 +156,7 @@
 /*!********************!*\
   !*** ./vendor2.js ***!
   \********************/
-/*! dynamic exports provided */
+/*! no static exports found */
 /*! all exports used */
 /***/ (function(module, exports) {
 
@@ -242,29 +242,10 @@
 /************************************************************************/
 /******/ ([
 /* 0 */
-<<<<<<< HEAD
 /*!******************!*\
   !*** ./pageA.js ***!
   \******************/
 /*! no static exports found */
-=======
-/*!**********************************************!*\
-  !*** external "vendor_3e23dee019354f6a37c0" ***!
-  \**********************************************/
-/*! dynamic exports provided */
-/*! all exports used */
-/***/ (function(module, exports) {
-
-module.exports = vendor_3e23dee019354f6a37c0;
-
-/***/ }),
-/* 1 */
-/*!******************!*\
-  !*** ./pageA.js ***!
-  \******************/
-/*! dynamic exports provided */
-/*! all exports used */
->>>>>>> f0105466
 /***/ (function(module, exports, __webpack_require__) {
 
 console.log(__webpack_require__(/*! ./vendor */ 1));
@@ -275,12 +256,7 @@
 /*!****************************************************************************!*\
   !*** delegated ./vendor.js from dll-reference vendor_36000db9190edee14765 ***!
   \****************************************************************************/
-<<<<<<< HEAD
-/*! no static exports found */
-=======
-/*! dynamic exports provided */
-/*! all exports used */
->>>>>>> f0105466
+/*! no static exports found */
 /***/ (function(module, exports, __webpack_require__) {
 
 module.exports = (__webpack_require__(/*! dll-reference vendor_36000db9190edee14765 */ 2))(1);
@@ -304,21 +280,12 @@
 ## Unoptimized
 
 ```
-<<<<<<< HEAD
 Hash: 0a1b2c3d4e5f6a7b8c9d
-Version: webpack next
+Version: webpack 4.0.0-beta.1
 Child vendor:
     Hash: 0a1b2c3d4e5f6a7b8c9d
         Asset      Size  Chunks             Chunk Names
     vendor.js  3.24 KiB       0  [emitted]  main
-=======
-Hash: 3e23dee019354f6a37c024ad466aeda02c32e5a7
-Version: webpack 3.11.0
-Child vendor:
-    Hash: 3e23dee019354f6a37c0
-        Asset     Size  Chunks             Chunk Names
-    vendor.js  3.12 kB       0  [emitted]  main
->>>>>>> f0105466
     Entrypoint main = vendor.js
     chunk    {0} vendor.js (main) 65 bytes [entry] [rendered]
         > main
@@ -332,19 +299,11 @@
             
             single entry ./vendor2 [0] dll main main:1
 Child app:
-<<<<<<< HEAD
     Hash: 0a1b2c3d4e5f6a7b8c9d
        Asset      Size  Chunks             Chunk Names
     pageA.js  3.53 KiB       0  [emitted]  pageA
     pageB.js  3.55 KiB       1  [emitted]  pageB
     pageC.js  2.74 KiB       2  [emitted]  pageC
-=======
-    Hash: 24ad466aeda02c32e5a7
-       Asset     Size  Chunks             Chunk Names
-    pageB.js  3.46 kB       0  [emitted]  pageB
-    pageA.js  3.44 kB       1  [emitted]  pageA
-    pageC.js  2.63 kB       2  [emitted]  pageC
->>>>>>> f0105466
     Entrypoint pageA = pageA.js
     Entrypoint pageB = pageB.js
     Entrypoint pageC = pageC.js
@@ -375,13 +334,8 @@
 ## Production mode
 
 ```
-<<<<<<< HEAD
 Hash: 0a1b2c3d4e5f6a7b8c9d
-Version: webpack next
-=======
-Hash: 3e23dee019354f6a37c024ad466aeda02c32e5a7
-Version: webpack 3.11.0
->>>>>>> f0105466
+Version: webpack 4.0.0-beta.1
 Child vendor:
     Hash: 0a1b2c3d4e5f6a7b8c9d
         Asset       Size  Chunks             Chunk Names
@@ -399,11 +353,7 @@
             dll entry 
             
 Child app:
-<<<<<<< HEAD
     Hash: 0a1b2c3d4e5f6a7b8c9d
-=======
-    Hash: 24ad466aeda02c32e5a7
->>>>>>> f0105466
        Asset       Size  Chunks             Chunk Names
     pageC.js  568 bytes       0  [emitted]  pageC
     pageB.js  676 bytes       1  [emitted]  pageB
