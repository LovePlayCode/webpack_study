# example.js

```javascript
// use our loader
console.dir(require("./loader!./file"));

// use buildin css loader
console.dir(require("./test.css")); // default by extension
console.dir(require("!css-loader!./test.css")); // manual
```

# file.js

```javascript
exports.foo = "bar";
```

# loader.js

```javascript
module.exports = function(content) {
	return "exports.answer = 42;\n" + content;
}
```

# test.css

```css
.some-class {
	color: hotpink;
}
```

# dist/output.js

<details><summary><code>/******/ (function(modules) { /* webpackBootstrap */ })</code></summary>

```javascript
/******/ (function(modules, runtime) { // webpackBootstrap
/******/ 	"use strict";
/******/ 	// The module cache
/******/ 	var installedModules = {};
/******/
/******/ 	// The require function
/******/ 	function __webpack_require__(moduleId) {
/******/
/******/ 		// Check if module is in cache
/******/ 		if(installedModules[moduleId]) {
/******/ 			return installedModules[moduleId].exports;
/******/ 		}
/******/ 		// Create a new module (and put it into the cache)
/******/ 		var module = installedModules[moduleId] = {
/******/ 			i: moduleId,
/******/ 			l: false,
/******/ 			exports: {}
/******/ 		};
/******/
/******/ 		// Execute the module function
/******/ 		modules[moduleId].call(module.exports, module, module.exports, __webpack_require__);
/******/
/******/ 		// Flag the module as loaded
/******/ 		module.l = true;
/******/
/******/ 		// Return the exports of the module
/******/ 		return module.exports;
/******/ 	}
/******/
/******/
/******/
/******/ 	// the startup function
/******/ 	function startup() {
/******/ 		// Load entry module and return exports
/******/ 		return __webpack_require__(0);
/******/ 	};
/******/
/******/ 	// run startup
/******/ 	return startup();
/******/ })
/************************************************************************/
```

</details>

```javascript
/******/ ([
/* 0 */
/*!********************!*\
  !*** ./example.js ***!
  \********************/
/*! other exports [maybe provided (runtime-defined)] [no usage info] */
/*! runtime requirements: __webpack_require__ */
/***/ (function(__unusedmodule, __unusedexports, __webpack_require__) {

// use our loader
console.dir(__webpack_require__(/*! ./loader!./file */ 1));

// use buildin css loader
console.dir(__webpack_require__(/*! ./test.css */ 2)); // default by extension
console.dir(__webpack_require__(/*! css-loader!./test.css */ 2)); // manual


/***/ }),
/* 1 */
/*!*****************************!*\
  !*** ./loader.js!./file.js ***!
  \*****************************/
/*! other exports [maybe provided (runtime-defined)] [no usage info] */
/*! runtime requirements: __webpack_exports__ */
/***/ (function(__unusedmodule, exports) {

exports.answer = 42;
exports.foo = "bar";

/***/ }),
/* 2 */
/*!****************************************************************!*\
  !*** (webpack)/node_modules/css-loader/dist/cjs.js!./test.css ***!
  \****************************************************************/
/*! other exports [maybe provided (runtime-defined)] [no usage info] */
/*! runtime requirements: __webpack_exports__module, __webpack_require__,  */
/***/ (function(module, exports, __webpack_require__) {

exports = module.exports = __webpack_require__(/*! ../../node_modules/css-loader/dist/runtime/api.js */ 3)(false);
// Module
exports.push([module.i, ".some-class {\n\tcolor: hotpink;\n}\n", ""]);



/***/ }),
/* 3 */
/*!*************************************************************!*\
  !*** (webpack)/node_modules/css-loader/dist/runtime/api.js ***!
  \*************************************************************/
/*! other exports [maybe provided (runtime-defined)] [no usage info] */
/*! runtime requirements: module */
/***/ (function(module) {

"use strict";


/*
  MIT License http://www.opensource.org/licenses/mit-license.php
  Author Tobias Koppers @sokra
*/
// css base code, injected by the css-loader
module.exports = function (useSourceMap) {
  var list = []; // return the list of modules as css string

  list.toString = function toString() {
    return this.map(function (item) {
      var content = cssWithMappingToString(item, useSourceMap);

      if (item[2]) {
        return '@media ' + item[2] + '{' + content + '}';
      } else {
        return content;
      }
    }).join('');
  }; // import a list of modules into the list


  list.i = function (modules, mediaQuery) {
    if (typeof modules === 'string') {
      modules = [[null, modules, '']];
    }

    var alreadyImportedModules = {};

    for (var i = 0; i < this.length; i++) {
      var id = this[i][0];

      if (id != null) {
        alreadyImportedModules[id] = true;
      }
    }

    for (i = 0; i < modules.length; i++) {
      var item = modules[i]; // skip already imported module
      // this implementation is not 100% perfect for weird media query combinations
      // when a module is imported multiple times with different media queries.
      // I hope this will never occur (Hey this way we have smaller bundles)

      if (item[0] == null || !alreadyImportedModules[item[0]]) {
        if (mediaQuery && !item[2]) {
          item[2] = mediaQuery;
        } else if (mediaQuery) {
          item[2] = '(' + item[2] + ') and (' + mediaQuery + ')';
        }

        list.push(item);
      }
    }
  };

  return list;
};

function cssWithMappingToString(item, useSourceMap) {
  var content = item[1] || '';
  var cssMapping = item[3];

  if (!cssMapping) {
    return content;
  }

  if (useSourceMap && typeof btoa === 'function') {
    var sourceMapping = toComment(cssMapping);
    var sourceURLs = cssMapping.sources.map(function (source) {
      return '/*# sourceURL=' + cssMapping.sourceRoot + source + ' */';
    });
    return [content].concat(sourceURLs).concat([sourceMapping]).join('\n');
  }

  return [content].join('\n');
} // Adapted from convert-source-map (MIT)


function toComment(sourceMap) {
  // eslint-disable-next-line no-undef
  var base64 = btoa(unescape(encodeURIComponent(JSON.stringify(sourceMap))));
  var data = 'sourceMappingURL=data:application/json;charset=utf-8;base64,' + base64;
  return '/*# ' + data + ' */';
}

/***/ })
/******/ ]);
```

# Console output

Prints in node.js (`enhanced-require example.js`) and in browser:

```
{ answer: 42, foo: 'bar' }
{ foobar: 1234 }
{ foobar: 1234 }
```

# Info

## Unoptimized

```
Hash: 0a1b2c3d4e5f6a7b8c9d
<<<<<<< HEAD
Version: webpack 5.0.0-alpha.11
=======
Version: webpack 4.39.0
>>>>>>> f29445d4
    Asset      Size  Chunks             Chunk Names
output.js  5.45 KiB     {0}  [emitted]  main
Entrypoint main = output.js
chunk {0} output.js (main) 2.76 KiB [entry] [rendered]
    > ./example.js main
 [0] ./example.js 204 bytes {0} [built]
     [used exports unknown]
     entry ./example.js main
 [1] ./loader.js!./file.js 41 bytes {0} [built]
     [used exports unknown]
     cjs require ./loader!./file [0] ./example.js 2:12-38
 [2] (webpack)/node_modules/css-loader/dist/cjs.js!./test.css 179 bytes {0} [built]
     [used exports unknown]
     cjs require ./test.css [0] ./example.js 5:12-33
     cjs require !css-loader!./test.css [0] ./example.js 6:12-45
 [3] (webpack)/node_modules/css-loader/dist/runtime/api.js 2.35 KiB {0} [built]
     [used exports unknown]
     cjs require ../../node_modules/css-loader/dist/runtime/api.js [2] (webpack)/node_modules/css-loader/dist/cjs.js!./test.css 1:27-87
```

## Production mode

```
Hash: 0a1b2c3d4e5f6a7b8c9d
<<<<<<< HEAD
Version: webpack 5.0.0-alpha.11
=======
Version: webpack 4.39.0
>>>>>>> f29445d4
    Asset      Size  Chunks             Chunk Names
output.js  1.17 KiB   {179}  [emitted]  main
Entrypoint main = output.js
chunk {179} output.js (main) 2.76 KiB [entry] [rendered]
    > ./example.js main
  [90] (webpack)/node_modules/css-loader/dist/cjs.js!./test.css 179 bytes {179} [built]
       cjs require ./test.css [144] ./example.js 5:12-33
       cjs require !css-loader!./test.css [144] ./example.js 6:12-45
 [144] ./example.js 204 bytes {179} [built]
       entry ./example.js main
 [232] ./loader.js!./file.js 41 bytes {179} [built]
       cjs require ./loader!./file [144] ./example.js 2:12-38
 [609] (webpack)/node_modules/css-loader/dist/runtime/api.js 2.35 KiB {179} [built]
       cjs require ../../node_modules/css-loader/dist/runtime/api.js [90] (webpack)/node_modules/css-loader/dist/cjs.js!./test.css 1:27-87
```<|MERGE_RESOLUTION|>--- conflicted
+++ resolved
@@ -87,7 +87,7 @@
 /*!********************!*\
   !*** ./example.js ***!
   \********************/
-/*! other exports [maybe provided (runtime-defined)] [no usage info] */
+/*! exports [maybe provided (runtime-defined)] [no usage info] */
 /*! runtime requirements: __webpack_require__ */
 /***/ (function(__unusedmodule, __unusedexports, __webpack_require__) {
 
@@ -104,7 +104,7 @@
 /*!*****************************!*\
   !*** ./loader.js!./file.js ***!
   \*****************************/
-/*! other exports [maybe provided (runtime-defined)] [no usage info] */
+/*! exports [maybe provided (runtime-defined)] [no usage info] */
 /*! runtime requirements: __webpack_exports__ */
 /***/ (function(__unusedmodule, exports) {
 
@@ -116,8 +116,8 @@
 /*!****************************************************************!*\
   !*** (webpack)/node_modules/css-loader/dist/cjs.js!./test.css ***!
   \****************************************************************/
-/*! other exports [maybe provided (runtime-defined)] [no usage info] */
-/*! runtime requirements: __webpack_exports__module, __webpack_require__,  */
+/*! exports [maybe provided (runtime-defined)] [no usage info] */
+/*! runtime requirements: __webpack_exports__, module, __webpack_require__ */
 /***/ (function(module, exports, __webpack_require__) {
 
 exports = module.exports = __webpack_require__(/*! ../../node_modules/css-loader/dist/runtime/api.js */ 3)(false);
@@ -131,7 +131,7 @@
 /*!*************************************************************!*\
   !*** (webpack)/node_modules/css-loader/dist/runtime/api.js ***!
   \*************************************************************/
-/*! other exports [maybe provided (runtime-defined)] [no usage info] */
+/*! exports [maybe provided (runtime-defined)] [no usage info] */
 /*! runtime requirements: module */
 /***/ (function(module) {
 
@@ -242,13 +242,9 @@
 
 ```
 Hash: 0a1b2c3d4e5f6a7b8c9d
-<<<<<<< HEAD
-Version: webpack 5.0.0-alpha.11
-=======
-Version: webpack 4.39.0
->>>>>>> f29445d4
+Version: webpack 5.0.0-alpha.18
     Asset      Size  Chunks             Chunk Names
-output.js  5.45 KiB     {0}  [emitted]  main
+output.js  5.43 KiB     {0}  [emitted]  main
 Entrypoint main = output.js
 chunk {0} output.js (main) 2.76 KiB [entry] [rendered]
     > ./example.js main
@@ -271,11 +267,7 @@
 
 ```
 Hash: 0a1b2c3d4e5f6a7b8c9d
-<<<<<<< HEAD
-Version: webpack 5.0.0-alpha.11
-=======
-Version: webpack 4.39.0
->>>>>>> f29445d4
+Version: webpack 5.0.0-alpha.18
     Asset      Size  Chunks             Chunk Names
 output.js  1.17 KiB   {179}  [emitted]  main
 Entrypoint main = output.js
