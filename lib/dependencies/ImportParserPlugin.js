--- conflicted
+++ resolved
@@ -77,8 +77,6 @@
 					} else {
 						mode = importOptions.webpackMode;
 					}
-<<<<<<< HEAD
-=======
 				}
 				if (typeof importOptions.webpackPrefetch !== "undefined") {
 					if (importOptions.webpackPrefetch === true) {
@@ -111,7 +109,6 @@
 							)
 						);
 					}
->>>>>>> a0bfab26
 				}
 				if (typeof importOptions.webpackInclude !== "undefined") {
 					if (
