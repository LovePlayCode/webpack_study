--- conflicted
+++ resolved
@@ -32,10 +32,10 @@
 		return "import()";
 	}
 
-<<<<<<< HEAD
 	get category() {
 		return "esm";
-=======
+	}
+
 	/**
 	 * Returns list of exports referenced by this dependency
 	 * @param {ModuleGraph} moduleGraph module graph
@@ -60,7 +60,6 @@
 		this.range = context.read();
 		this.referencedExports = context.read();
 		super.deserialize(context);
->>>>>>> c00fec3a
 	}
 }
 
