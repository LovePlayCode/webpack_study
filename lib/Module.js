/*
	MIT License http://www.opensource.org/licenses/mit-license.php
	Author Tobias Koppers @sokra
*/
"use strict";

const util = require("util");

const DependenciesBlock = require("./DependenciesBlock");
const ModuleReason = require("./ModuleReason");
const SortableSet = require("./util/SortableSet");
const Template = require("./Template");

let debugId = 1000;

const sortById = (a, b) => {
	return a.id - b.id;
};

const sortByDebugId = (a, b) => {
	return a.debugId - b.debugId;
};

const getFrozenArray = set => Object.freeze(Array.from(set));

const getDebugIdent = set => {
	set.sortWith(sortByDebugId);
	const chunks = set;
	const list = [];
	for(const chunk of chunks) {
		const debugId = chunk.debugId;

		if(typeof debugId !== "number") {
			return null;
		}

		list.push(debugId);
	}

	return list.join(",");
};

class Module extends DependenciesBlock {

	constructor() {
		super();

		// Unique Id
		this.debugId = debugId++;

		// Info from Factory
		// TODO refactor: pass as constructor argument
		this.context = null;

		// Info from Build
		this.sideEffectFree = false;
		this.warnings = [];
		this.errors = [];
		this.strict = false;
		this.meta = {};
		this.exportsArgument = undefined;
		this.moduleArgument = undefined;
		this.assets = null;
		this.fileDependencies = undefined;
		this.contextDependencies = undefined;

		// Graph (per Compilation)
		this.reasons = [];
		this._chunks = new SortableSet(undefined, sortById);

		// Caching
		this._chunksDebugIdent = undefined;

		// Info from Compilation (per Compilation)
		this.id = null;
		this.index = null;
		this.index2 = null;
		this.depth = null;
		this.issuer = null;
		this.profile = undefined;
		this.prefetched = false;
		this.built = false;

		// Info from Optimization (per Compilation)
		this.used = null;
		this.usedExports = null;
		this.providedExports = null;
<<<<<<< HEAD
=======
		this._chunks = new SortableSet(undefined, sortById);
		this.warnings = [];
		this.dependenciesWarnings = [];
		this.errors = [];
		this.dependenciesErrors = [];
		this.strict = false;
		this.meta = {};
>>>>>>> 49cdb945
		this.optimizationBailout = [];
	}

	disconnect() {
		this.reasons.length = 0;
		this._chunks.clear();

		this._chunksDebugIdent = undefined;

		this.id = null;
		this.index = null;
		this.index2 = null;
		this.depth = null;
		this.issuer = null;
		this.profile = undefined;
		this.prefetched = false;
		this.built = false;

		this.used = null;
		this.usedExports = null;
		this.providedExports = null;
<<<<<<< HEAD
=======
		this._chunks.clear();
>>>>>>> 49cdb945
		this.optimizationBailout.length = 0;
		super.disconnect();
	}

	unseal() {
		this.id = null;
		this.index = null;
		this.index2 = null;
		this.depth = null;
		this._chunks.clear();
		super.unseal();
	}

	setChunks(chunks) {
		this._chunks = new SortableSet(chunks, sortById);
	}

	addChunk(chunk) {
		this._chunks.add(chunk);
	}

	removeChunk(chunk) {
		if(this._chunks.delete(chunk)) {
			chunk.removeModule(this);
			return true;
		}
		return false;
	}

	isInChunk(chunk) {
		return this._chunks.has(chunk);
	}

	getChunkIdsIdent() {
		return this._chunks.getFromUnorderedCache(getDebugIdent);
	}

	get optional() {
		return this.reasons.length > 0 && this.reasons.every(r => r.dependency.optional);
	}

	forEachChunk(fn) {
		this._chunks.forEach(fn);
	}

	mapChunks(fn) {
		return Array.from(this._chunks, fn);
	}

	getChunks() {
		return Array.from(this._chunks);
	}

	getNumberOfChunks() {
		return this._chunks.size;
	}

	get chunksIterable() {
		return this._chunks;
	}

	hasEqualsChunks(otherModule) {
		if(this._chunks.size !== otherModule._chunks.size) return false;
		this._chunks.sortWith(sortByDebugId);
		otherModule._chunks.sortWith(sortByDebugId);
		const a = this._chunks[Symbol.iterator]();
		const b = otherModule._chunks[Symbol.iterator]();
		while(true) { // eslint-disable-line
			const aItem = a.next();
			const bItem = b.next();
			if(aItem.done) return true;
			if(aItem.value !== bItem.value) return false;
		}
	}

	addReason(module, dependency) {
		this.reasons.push(new ModuleReason(module, dependency));
	}

	removeReason(module, dependency) {
		for(let i = 0; i < this.reasons.length; i++) {
			let r = this.reasons[i];
			if(r.module === module && r.dependency === dependency) {
				this.reasons.splice(i, 1);
				return true;
			}
		}
		return false;
	}

	hasReasonForChunk(chunk) {
		for(let i = 0; i < this.reasons.length; i++) {
			if(this.reasons[i].hasChunk(chunk))
				return true;
		}
		return false;
	}

	hasReasons() {
		return this.reasons.length > 0;
	}

	rewriteChunkInReasons(oldChunk, newChunks) {
		for(let i = 0; i < this.reasons.length; i++) {
			this.reasons[i].rewriteChunks(oldChunk, newChunks);
		}
	}

	isUsed(exportName) {
		if(this.used === null) return exportName;
		if(!exportName) return !!this.used;
		if(!this.used) return false;
		if(!this.usedExports) return false;
		if(this.usedExports === true) return exportName;
		let idx = this.usedExports.indexOf(exportName);
		if(idx < 0) return false;
		if(this.isProvided(exportName))
			return Template.numberToIdentifer(idx);
		return exportName;
	}

	isProvided(exportName) {
		if(!Array.isArray(this.providedExports))
			return null;
		return this.providedExports.indexOf(exportName) >= 0;
	}

	toString() {
		return `Module[${this.id || this.debugId}]`;
	}

	needRebuild(fileTimestamps, contextTimestamps) {
		return true;
	}

	updateHash(hash) {
		hash.update(this.id + "" + this.used);
		hash.update(JSON.stringify(this.usedExports));
		super.updateHash(hash);
	}

	sortItems(sortChunks) {
		super.sortItems();
		if(sortChunks)
			this._chunks.sort();
		this.reasons.sort((a, b) => {
			if(a.module === b.module) return 0;
			if(!a.module) return -1;
			if(!b.module) return 1;
			return sortById(a.module, b.module);
		});
		if(Array.isArray(this.usedExports)) {
			this.usedExports.sort();
		}
	}

	unbuild() {
		this.disconnect();
	}
}

Object.defineProperty(Module.prototype, "entry", {
	configurable: false,
	get() {
		throw new Error("Module.entry was removed. Use Chunk.entryModule");
	},
	set() {
		throw new Error("Module.entry was removed. Use Chunk.entryModule");
	}
});

Object.defineProperty(Module.prototype, "chunks", {
	configurable: false,
	get: util.deprecate(function() {
		return this._chunks.getFromCache(getFrozenArray);
	}, "Module.chunks: Use Module.forEachChunk/mapChunks/getNumberOfChunks/isInChunk/addChunk/removeChunk instead"),
	set() {
		throw new Error("Readonly. Use Module.addChunk/removeChunk to modify chunks.");
	}
});

Module.prototype.identifier = null;
Module.prototype.readableIdentifier = null;
Module.prototype.build = null;
Module.prototype.source = null;
Module.prototype.size = null;
Module.prototype.nameForCondition = null;

module.exports = Module;<|MERGE_RESOLUTION|>--- conflicted
+++ resolved
@@ -68,9 +68,6 @@
 		this.reasons = [];
 		this._chunks = new SortableSet(undefined, sortById);
 
-		// Caching
-		this._chunksDebugIdent = undefined;
-
 		// Info from Compilation (per Compilation)
 		this.id = null;
 		this.index = null;
@@ -85,24 +82,12 @@
 		this.used = null;
 		this.usedExports = null;
 		this.providedExports = null;
-<<<<<<< HEAD
-=======
-		this._chunks = new SortableSet(undefined, sortById);
-		this.warnings = [];
-		this.dependenciesWarnings = [];
-		this.errors = [];
-		this.dependenciesErrors = [];
-		this.strict = false;
-		this.meta = {};
->>>>>>> 49cdb945
 		this.optimizationBailout = [];
 	}
 
 	disconnect() {
 		this.reasons.length = 0;
 		this._chunks.clear();
-
-		this._chunksDebugIdent = undefined;
 
 		this.id = null;
 		this.index = null;
@@ -116,10 +101,6 @@
 		this.used = null;
 		this.usedExports = null;
 		this.providedExports = null;
-<<<<<<< HEAD
-=======
-		this._chunks.clear();
->>>>>>> 49cdb945
 		this.optimizationBailout.length = 0;
 		super.disconnect();
 	}
