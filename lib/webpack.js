--- conflicted
+++ resolved
@@ -82,15 +82,14 @@
 			}
 		}
 	}
-<<<<<<< HEAD
 	const platform =
-		applyWebpackOptionsDefaultsAndResolvePlatformTargetProperties(options);
+		applyWebpackOptionsDefaultsAndResolvePlatformTargetProperties(
+			options,
+			compilerIndex
+		);
 	if (platform) {
 		compiler.platform = platform;
 	}
-=======
-	applyWebpackOptionsDefaults(options, compilerIndex);
->>>>>>> 4baf1c07
 	compiler.hooks.environment.call();
 	compiler.hooks.afterEnvironment.call();
 	new WebpackOptionsApply().process(options, compiler);
